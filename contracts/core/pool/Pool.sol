--- conflicted
+++ resolved
@@ -128,19 +128,12 @@
   function buyProtection(
     ProtectionPurchaseParams calldata _protectionPurchaseParams
   ) external override whenNotPaused nonReentrant {
-<<<<<<< HEAD
     _verifyAndCreateProtection(
       block.timestamp,
       _protectionPurchaseParams,
       false
     );
   }
-=======
-    /// Step 1: Verify that the pool is not in OpenToSellers phase
-    if (poolInfo.currentPhase == PoolPhase.OpenToSellers) {
-      revert IPool.PoolInOpenToSellersPhase(poolInfo.poolId);
-    }
->>>>>>> 84c00a57
 
   /// @inheritdoc IPool
   function extendProtection(
